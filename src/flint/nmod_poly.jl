################################################################################
#
#  nmod_poly.jl : Flint nmod_poly (polynomials over Z/nZ, small modulus)
#
################################################################################

export NmodPolyRing, nmod_poly, parent, base_ring, elem_type, length, zero, 
       one, gen, isgen, iszero, var, deepcopy, show, truncate, mullow, reverse,
       shift_left, shift_right, divexact, divrem, rem, gcd, xgcd, resultant,
       evaluate, derivative, compose, interpolate, inflate, deflate, lift,
       isirreducible, issquarefree, factor, factor_squarefree,
       factor_distinct_deg, factor_shape, setcoeff!, canonical_unit,
       add!, sub!, mul!, call, PolynomialRing, check_parent, gcdx, mod,
       invmod, gcdinv, mulmod, powmod, zero!, one!

################################################################################
#
#  Type and parent object methods
#
################################################################################

parent(a::nmod_poly) = a.parent

base_ring(R::NmodPolyRing) = R.base_ring

base_ring(a::nmod_poly) = base_ring(parent(a))

parent_type(::Type{nmod_poly}) = NmodPolyRing

elem_type(::nmod_poly) = nmod_poly

elem_type(::NmodPolyRing) = nmod_poly

function check_parent(x::nmod_poly, y::nmod_poly)
  parent(x) != parent(y) && error("Parents must coincide")
  nothing
end

################################################################################
#
#   Basic helper
#
################################################################################

function lead_isunit(a::nmod_poly)
  d = degree(a)
  u = ccall((:nmod_poly_get_coeff_ui, :libflint), UInt, (Ptr{nmod_poly}, Int), &a, d)
  n = ccall((:n_gcd, :libflint), UInt, (UInt, UInt), u, modulus(a))
  return n==1
end

function Base.hash(a::nmod_poly, h::UInt)
   b = 0x53dd43cd511044d1%UInt
   for i in 0:length(a) - 1
      u = ccall((:nmod_poly_get_coeff_ui, :libflint), UInt, (Ptr{nmod_poly}, Int), &a, i)
      b $= hash(u, h) $ h
      b = (b << 1) | (b >> (sizeof(Int)*8 - 1))
   end
   return b
end

################################################################################
#
#  Basic manipulation
#
################################################################################

length(x::nmod_poly) = ccall((:nmod_poly_length, :libflint), Int,
                               (Ptr{nmod_poly}, ), &x)

degree(x::nmod_poly) = ccall((:nmod_poly_degree, :libflint), Int,
                               (Ptr{nmod_poly}, ), &x)

function coeff(x::nmod_poly, n::Int)
  n < 0 && throw(DomainError())
  return base_ring(x)(ccall((:nmod_poly_get_coeff_ui, :libflint), UInt,
          (Ptr{nmod_poly}, Int), &x, n))
end

function coeff_raw(x::nmod_poly, n::Int)
  return ccall((:nmod_poly_get_coeff_ui, :libflint), UInt,
                (Ptr{nmod_poly}, Int), &x, n)
end

zero(R::NmodPolyRing) = R(UInt(0))

one(R::NmodPolyRing) = R(UInt(1))

gen(R::NmodPolyRing) = R([zero(base_ring(R)), one(base_ring(R))])

isgen(a::nmod_poly) = (degree(a) == 1 &&
                              iszero(coeff(a,0)) && isone(coeff(a,1)))

iszero(a::nmod_poly) = Bool(ccall((:nmod_poly_is_zero, :libflint), Int32,
                              (Ptr{nmod_poly}, ), &a))

modulus(a::nmod_poly) = a.parent.n

modulus(R::NmodPolyRing) = R.n

var(R::NmodPolyRing) = R.S

function deepcopy_internal(a::nmod_poly, dict::ObjectIdDict)
  z = nmod_poly(modulus(a), a)
  z.parent = a.parent
  return z
end

################################################################################
#
#  AbstractString I/O
#
################################################################################

function show(io::IO, x::nmod_poly)
  if length(x) == 0
    print(io, "0")
  else
    cstr = ccall((:nmod_poly_get_str_pretty, :libflint), Ptr{UInt8},
            (Ptr{nmod_poly}, Ptr{UInt8}), &x, string(var(parent(x))))
    print(io, unsafe_string(cstr))
    ccall((:flint_free, :libflint), Void, (Ptr{UInt8}, ), cstr)
  end
end

function show(io::IO, R::NmodPolyRing)
  print(io, "Univariate Polynomial Ring in ")
  print(io, string(var(R)))
  print(io, " over ")
  print(io, base_ring(R))
end

show_minus_one(::Type{nmod_poly}) = true

################################################################################
#
#  Canonicalization
#
################################################################################

canonical_unit(a::nmod_poly) = canonical_unit(lead(a))

################################################################################
#
#  Unary operations
#
################################################################################

function -(x::nmod_poly)
  z = parent(x)()
  ccall((:nmod_poly_neg, :libflint), Void,
          (Ptr{nmod_poly}, Ptr{nmod_poly}), &z, &x)
  return z
end

################################################################################
#
#   Binary operations
#
################################################################################

function +(x::nmod_poly, y::nmod_poly)
  check_parent(x,y)
  z = parent(x)()
  ccall((:nmod_poly_add, :libflint), Void, 
          (Ptr{nmod_poly}, Ptr{nmod_poly},  Ptr{nmod_poly}), &z, &x, &y)
  return z
end

function -(x::nmod_poly, y::nmod_poly)
  check_parent(x,y)
  z = parent(x)()
  ccall((:nmod_poly_sub, :libflint), Void, 
          (Ptr{nmod_poly}, Ptr{nmod_poly},  Ptr{nmod_poly}), &z, &x, &y)
  return z
end

function *(x::nmod_poly, y::nmod_poly)
  check_parent(x,y)
  z = parent(x)()
  ccall((:nmod_poly_mul, :libflint), Void, 
          (Ptr{nmod_poly}, Ptr{nmod_poly},  Ptr{nmod_poly}), &z, &x, &y)
  return z
end

###############################################################################
#
#  Ad hoc binary operations
#
###############################################################################

function *(x::nmod_poly, y::UInt)
  z = parent(x)()
  ccall((:nmod_poly_scalar_mul_nmod, :libflint), Void,
          (Ptr{nmod_poly}, Ptr{nmod_poly}, UInt), &z, &x, y)
  return z
end

*(x::UInt, y::nmod_poly) = y*x

function *(x::nmod_poly, y::fmpz)
  z = parent(x)()
  t = fmpz()
  tt = UInt(0)
  ccall((:fmpz_mod_ui, :libflint), UInt,
                (Ptr{fmpz}, Ptr{fmpz}, UInt), &t, &y, parent(x).n)
  tt = ccall((:fmpz_get_ui, :libflint), UInt, (Ptr{fmpz}, ), &t)
  return x*tt
end

*(x::fmpz, y::nmod_poly) = y*x

*(x::nmod_poly, y::Integer) = x*fmpz(y)

*(x::Integer, y::nmod_poly) = y*x

function *(x::nmod_poly, y::GenRes{fmpz})
  (base_ring(x) != parent(y)) && error("Must have same parent")
  return x*y.data
end

*(x::GenRes{fmpz}, y::nmod_poly) = y*x

function +(x::nmod_poly, y::UInt)
  z = parent(x)()
  ccall((:nmod_poly_add_ui, :libflint), Void,
    (Ptr{nmod_poly}, Ptr{nmod_poly}, UInt), &z, &x, y)
  return z
end

+(x::UInt, y::nmod_poly) = y + x

function +(x::nmod_poly, y::fmpz)
  z = parent(x)()
  t = fmpz()
  tt = UInt(0)
  ccall((:fmpz_mod_ui, :libflint), UInt,
                (Ptr{fmpz}, Ptr{fmpz}, UInt), &t, &y, parent(x).n)
  tt = ccall((:fmpz_get_ui, :libflint), UInt, (Ptr{fmpz}, ), &t)
  return +(x,tt)
end

+(x::fmpz, y::nmod_poly) = y + x

+(x::nmod_poly, y::Integer) = x + fmpz(y)

+(x::Integer, y::nmod_poly) = y + x 

function +(x::nmod_poly, y::GenRes{fmpz})
  (base_ring(x) != parent(y)) && error("Elements must have same parent")
  return +(x,y.data)
end

+(x::GenRes{fmpz}, y::nmod_poly) = y + x

function -(x::nmod_poly, y::UInt)
  z = parent(x)()
  ccall((:nmod_poly_sub_ui, :libflint), Void,
    (Ptr{nmod_poly}, Ptr{nmod_poly}, UInt), &z, &x, y)
  return z
end

-(x::UInt, y::nmod_poly) = -(y - x)

function -(x::nmod_poly, y::fmpz)
  z = parent(x)()
  t = fmpz()
  tt = UInt(0)
  ccall((:fmpz_mod_ui, :libflint), UInt,
                (Ptr{fmpz}, Ptr{fmpz}, UInt), &t, &y, parent(x).n)
  tt = ccall((:fmpz_get_ui, :libflint), UInt, (Ptr{fmpz}, ), &t)
  return -(x,tt)
end

-(x::fmpz, y::nmod_poly) = -(y - x)

-(x::nmod_poly, y::Integer) = x - fmpz(y)

-(x::Integer, y::nmod_poly) = -(y - x)

function -(x::nmod_poly, y::GenRes{fmpz})
  (base_ring(x) != parent(y)) && error("Elements must have same parent")
  return -(x,y.data)
end

-(x::GenRes{fmpz}, y::nmod_poly) = -(y - x)

################################################################################
#
#  Powering
#
################################################################################

function ^(x::nmod_poly, y::Int)
  y < 0 && throw(DomainError())
  z = parent(x)()
  ccall((:nmod_poly_pow, :libflint), Void,
          (Ptr{nmod_poly}, Ptr{nmod_poly}, Int), &z, &x, y)
  return z
end

################################################################################
#
#  Comparison
#
################################################################################

function ==(x::nmod_poly, y::nmod_poly)
  check_parent(x, y)
  return Bool(ccall((:nmod_poly_equal, :libflint), Int32,
          (Ptr{nmod_poly}, Ptr{nmod_poly}), &x, &y))
end

################################################################################
#
#  Ad hoc comparisons
#
################################################################################

function ==(x::nmod_poly, y::GenRes{fmpz})
  base_ring(x) != parent(y) && error("Incompatible base rings in comparison")
  if length(x) > 1
    return false
  elseif length(x) == 1 
    u = ccall((:nmod_poly_get_coeff_ui, :libflint), UInt, 
            (Ptr{nmod_poly}, Int), &x, 0)
    return u == y
  else
    return y == 0
  end 
end

isequal(x::nmod_poly, y::nmod_poly) = x == y

==(x::GenRes{fmpz}, y::nmod_poly) = y == x

################################################################################
#
#  Truncation
#
################################################################################

function truncate(a::nmod_poly, n::Int)
  n < 0 && throw(DomainError())
  z = deepcopy(a)
  if length(z) <= n
    return z
  end
  ccall((:nmod_poly_truncate, :libflint), Void,
          (Ptr{nmod_poly}, Int), &z, n)
  return z
end

function mullow(x::nmod_poly, y::nmod_poly, n::Int)
  check_parent(x, y)
  n < 0 && throw(DomainError())
  z = parent(x)()
  ccall((:nmod_poly_mullow, :libflint), Void,
          (Ptr{nmod_poly}, Ptr{nmod_poly}, Ptr{nmod_poly}, Int), &z, &x, &y, n)
  return z
end

###############################################################################
#
#   Reversal
#
###############################################################################

function reverse(x::nmod_poly, len::Int)
  len < 0 && throw(DomainError())
  z = parent(x)()
  ccall((:nmod_poly_reverse, :libflint), Void,
          (Ptr{nmod_poly}, Ptr{nmod_poly}, Int), &z, &x, len)
  return z
end

###############################################################################
#
#   Shifting
#
###############################################################################

function shift_left(x::nmod_poly, len::Int)
  len < 0 && throw(DomainError())
  z = parent(x)()
  ccall((:nmod_poly_shift_left, :libflint), Void,
          (Ptr{nmod_poly}, Ptr{nmod_poly}, Int), &z, &x, len)
  return z
end

function shift_right(x::nmod_poly, len::Int)
  len < 0 && throw(DomainError())
  z = parent(x)()
  ccall((:nmod_poly_shift_right, :libflint), Void,
            (Ptr{nmod_poly}, Ptr{nmod_poly}, Int), &z, &x, len)
  return z
end

###############################################################################
#
#   Exact division
#
###############################################################################

function divexact(x::nmod_poly, y::nmod_poly)
  check_parent(x, y)
  iszero(y) && throw(DivideError())
  !lead_isunit(y) && error("Impossible inverse in divexact")
  z = parent(x)()
  ccall((:nmod_poly_div, :libflint), Void, 
          (Ptr{nmod_poly}, Ptr{nmod_poly}, Ptr{nmod_poly}), &z, &x, &y)
  return z
end

################################################################################
#
#  Ad hoc exact division
#
################################################################################

function divexact(x::nmod_poly, y::GenRes{fmpz})
  base_ring(x) != parent(y) && error("Elements must have same parent")
  iszero(y) && throw(DivideError())
  return divexact(x, parent(x)(y))
end

div(x::nmod_poly, y::nmod_poly) = divexact(x,y)

function divexact(x::nmod_poly, y::Int)
  y == 0 && throw(DivideError())
  return divexact(x, parent(x)(y))
end


################################################################################
#
#  Division with remainder
#
################################################################################

function divrem(x::nmod_poly, y::nmod_poly)
  check_parent(x,y)
  iszero(y) && throw(DivideError())
  !lead_isunit(y) && error("Impossible inverse in divrem")
  q = parent(x)()
  r = parent(x)()
  ccall((:nmod_poly_divrem, :libflint), Void,
          (Ptr{nmod_poly}, Ptr{nmod_poly}, Ptr{nmod_poly}, Ptr{nmod_poly}),
          &q, &r, &x, &y)
  return q, r
end

################################################################################
#
#  Remainder
#
################################################################################

function rem(x::nmod_poly, y::nmod_poly)
  check_parent(x,y)
  iszero(y) && throw(DivideError()) 
  !lead_isunit(y) && error("Impossible inverse in rem")
  z = parent(x)()
  ccall((:nmod_poly_rem, :libflint), Void,
          (Ptr{nmod_poly}, Ptr{nmod_poly}, Ptr{nmod_poly}), &z, &x, &y)
  return z
end

mod(x::nmod_poly, y::nmod_poly) = rem(x,y)

################################################################################
#
#  GCD 
#
################################################################################

function gcd(x::nmod_poly, y::nmod_poly)
  check_parent(x,y)
  !is_prime(modulus(x)) && error("Modulus not prime in gcd")
  z = parent(x)()
  ccall((:nmod_poly_gcd, :libflint), Void,
          (Ptr{nmod_poly}, Ptr{nmod_poly}, Ptr{nmod_poly}), &z, &x, &y)
  return z
end 

function gcdx(x::nmod_poly, y::nmod_poly)
  check_parent(x,y)
  !is_prime(modulus(x)) && error("Modulus not prime in gcdx")
  g = parent(x)()
  s = parent(x)()
  t = parent(x)()
  ccall((:nmod_poly_xgcd, :libflint), Void,
          (Ptr{nmod_poly}, Ptr{nmod_poly}, Ptr{nmod_poly}, Ptr{nmod_poly},
           Ptr{nmod_poly}), &g, &s, &t, &x, &y)
  return g,s,t
end

function gcdinv(x::nmod_poly, y::nmod_poly)
  check_parent(x,y)
  !is_prime(modulus(x)) && error("Modulus not prime in gcdinv")
  length(y) <= 1 && error("Length of second argument must be >= 2")
  g = parent(x)()
  s = parent(x)()
  ccall((:nmod_poly_gcdinv, :libflint), Void,
          (Ptr{nmod_poly}, Ptr{nmod_poly}, Ptr{nmod_poly}, Ptr{nmod_poly}),
          &g, &s, &x, &y)
  return g,s
end 

################################################################################
#
#  Modular arithmetic
#
################################################################################

function invmod(x::nmod_poly, y::nmod_poly)
  length(y) == 0 && error("Second argument must not be 0")
  check_parent(x,y)
  if length(y) == 1 
    return parent(x)(inv(eval(x,coeff(y,0))))
  end
  z = parent(x)()
  r = ccall((:nmod_poly_invmod, :libflint), Int32,
          (Ptr{nmod_poly}, Ptr{nmod_poly}, Ptr{nmod_poly}), &z, &x, &y)
  r == 0 ? error("Impossible inverse in invmod") : return z
end

function mulmod(x::nmod_poly, y::nmod_poly, z::nmod_poly)
  check_parent(x,y)
  check_parent(y,z)
  w = parent(x)()
  ccall((:nmod_poly_mulmod, :libflint), Void,
        (Ptr{nmod_poly}, Ptr{nmod_poly}, Ptr{nmod_poly}, Ptr{nmod_poly}),
        &w, &x, &y, &z)
  return w
end

function powmod(x::nmod_poly, e::Int, y::nmod_poly)
  e < 0 && error("Exponent must be positive")
  z = parent(x)()
  ccall((:nmod_poly_powmod_ui_binexp, :libflint), Void,
  (Ptr{nmod_poly}, Ptr{nmod_poly}, Int, Ptr{nmod_poly}), &z, &x, e, &y)

  return z
end

################################################################################
#
#  Resultant
#
################################################################################

<<<<<<< HEAD
function resultant(x::nmod_poly, y::nmod_poly,  check = true)
=======
function resultant(x::nmod_poly, y::nmod_poly,  check::Bool = true)
>>>>>>> cb06daa4
  if check
    check_parent(x,y)
    !is_prime(modulus(x)) && error("Modulus not prime in resultant")
  end
  r = ccall((:nmod_poly_resultant, :libflint), UInt,
          (Ptr{nmod_poly}, Ptr{nmod_poly}), &x, &y)
  return base_ring(x)(r)
end

################################################################################
#
#  Evaluation
#
################################################################################

function evaluate(x::nmod_poly, y::GenRes{fmpz})
  base_ring(x) != parent(y) && error("Elements must have same parent")
  u = ccall((:fmpz_get_ui, :libflint), UInt, (Ptr{fmpz}, ), &y.data)
  z = ccall((:nmod_poly_evaluate_nmod, :libflint), UInt,
              (Ptr{nmod_poly}, UInt), &x, u)
  return parent(y)(z)
end

################################################################################
#
#  Derivative
#
################################################################################

function derivative(x::nmod_poly)
  z = parent(x)()
  ccall((:nmod_poly_derivative, :libflint), Void,
        (Ptr{nmod_poly}, Ptr{nmod_poly}), &z, &x)
  return z
end

################################################################################
#
#  Integral
#
################################################################################

function integral(x::nmod_poly)
  z = parent(x)()
  ccall((:nmod_poly_integral, :libflint), Void,
        (Ptr{nmod_poly}, Ptr{nmod_poly}), &z, &x)
  return z
end

################################################################################
#
#  Composition
#
################################################################################

function compose(x::nmod_poly, y::nmod_poly)
  check_parent(x,y)
  z = parent(x)()
  ccall((:nmod_poly_compose, :libflint), Void,
          (Ptr{nmod_poly}, Ptr{nmod_poly}, Ptr{nmod_poly}), &z, &x, &y)
  return z
end

################################################################################
#
#  Interpolation
#
################################################################################

function interpolate(R::NmodPolyRing, x::Array{GenRes{fmpz}, 1},
                                      y::Array{GenRes{fmpz}, 1})
  z = R()

  ax = Array{UInt}(length(x))
  ay = Array{UInt}(length(y))

  t = fmpz()

  for i in 1:length(x)
    ccall((:fmpz_mod_ui, :libflint), Void,
          (Ptr{fmpz}, Ptr{fmpz}, UInt), &t, &x[i].data, R.n)
    u = ccall((:fmpz_get_ui, :libflint), UInt, (Ptr{fmpz}, ), &t)
    ax[i] = u

    ccall((:fmpz_mod_ui, :libflint), Void,
          (Ptr{fmpz}, Ptr{fmpz}, UInt), &t, &y[i].data, R.n)
    u = ccall((:fmpz_get_ui, :libflint), UInt, (Ptr{fmpz}, ), &t)
    
    ay[i] = u
  end
  ccall((:nmod_poly_interpolate_nmod_vec, :libflint), Void,
          (Ptr{nmod_poly}, Ptr{UInt}, Ptr{UInt}, Int),
          &z, ax, ay, length(x))
  return z
end

################################################################################
#
#  Inflation and Deflation
#
################################################################################

function inflate(x::nmod_poly, n::Int)
  n < 0 && throw(DomainError())
  z = parent(x)()
  ccall((:nmod_poly_inflate, :libflint), Void,
          (Ptr{nmod_poly}, Ptr{nmod_poly}, UInt), &z, &x, UInt(n))
  return z
end

function deflate(x::nmod_poly, n::Int)
  n < 0 && throw(DomainError())
  z = parent(x)()
  ccall((:nmod_poly_deflate, :libflint), Void,
          (Ptr{nmod_poly}, Ptr{nmod_poly}, UInt), &z, &x, UInt(n))
  return z
end
 
################################################################################
#
#  Lifting
#
################################################################################

doc"""
    function lift(R::FmpzPolyRing, y::nmod_poly)
> Lift from a polynomial over $\mathbb{Z}/n\mathbb{Z}$ to a polynomial over
> $\mathbb{Z}$ with minimal reduced nonnegative coefficients. The ring `R`
> specifies the ring to lift into.
"""
function lift(R::FmpzPolyRing, y::nmod_poly)
  z = fmpz_poly()
  ccall((:fmpz_poly_set_nmod_poly, :libflint), Void,
          (Ptr{fmpz_poly}, Ptr{nmod_poly}), &z, &y)
  z.parent = R
  return z
end

################################################################################
#
#  Irreducibility
#
################################################################################

doc"""
    isirreducible(x::nmod_poly)
> Return `true` if $x$ is irreducible, otherwise return `false`.
"""
function isirreducible(x::nmod_poly)
  !is_prime(modulus(x)) && error("Modulus not prime in isirreducible")
  return Bool(ccall((:nmod_poly_is_irreducible, :libflint), Int32,
          (Ptr{nmod_poly}, ), &x))
end

################################################################################
#
#  Squarefree testing
#
################################################################################

doc"""
    issquarefree(x::nmod_poly)
> Return `true` if $x$ is squarefree, otherwise return `false`.
"""
function issquarefree(x::nmod_poly)
   !is_prime(modulus(x)) && error("Modulus not prime in issquarefree")
   return Bool(ccall((:nmod_poly_is_squarefree, :libflint), Int32, 
       (Ptr{nmod_poly}, ), &x))
end

################################################################################
#
#  Factorization
#
################################################################################

doc"""
    factor(x::nmod_poly)
> Return the factorisation of $x$.
"""
function factor(x::nmod_poly)
  fac, z = _factor(x)
  return Fac(parent(x)(z), fac)
end

function _factor(x::nmod_poly)
  !is_prime(modulus(x)) && error("Modulus not prime in factor")
  fac = nmod_poly_factor(x.mod_n)
  z = ccall((:nmod_poly_factor, :libflint), UInt,
          (Ptr{nmod_poly_factor}, Ptr{nmod_poly}), &fac, &x)
  res = Dict{nmod_poly,Int}()
  for i in 1:fac.num
    f = parent(x)()
    ccall((:nmod_poly_factor_get_nmod_poly, :libflint), Void,
            (Ptr{nmod_poly}, Ptr{nmod_poly_factor}, Int), &f, &fac, i-1)
    e = unsafe_load(fac.exp,i)
    res[f] = e
  end
  return res, base_ring(x)(z)
end  

doc"""
    factor_squarefree(x::nmod_poly)
> Return the squarefree factorisation of $x$.
"""
function factor_squarefree(x::nmod_poly)
  !is_prime(modulus(x)) && error("Modulus not prime in factor_squarefree")
  return Fac(parent(x)(lead(x)), _factor_squarefree(x))
end

function _factor_squarefree(x::nmod_poly)
  fac = nmod_poly_factor(x.mod_n)
  ccall((:nmod_poly_factor_squarefree, :libflint), UInt,
          (Ptr{nmod_poly_factor}, Ptr{nmod_poly}), &fac, &x)
  res = Dict{nmod_poly,Int}()
  for i in 1:fac.num
    f = parent(x)()
    ccall((:nmod_poly_factor_get_nmod_poly, :libflint), Void,
            (Ptr{nmod_poly}, Ptr{nmod_poly_factor}, Int), &f, &fac, i-1)
    e = unsafe_load(fac.exp,i)
    res[f] = e
  end
  return res 
end  

doc"""
    factor_distinct_deg(x::nmod_poly)
> Return the distinct degree factorisation of a squarefree polynomial $x$.
"""
function factor_distinct_deg(x::nmod_poly)
  !issquarefree(x) && error("Polynomial must be squarefree")
  !is_prime(modulus(x)) && error("Modulus not prime in factor_distinct_deg")
  degs = Array{Int}(degree(x))
  degss = [ pointer(degs) ]
  fac = nmod_poly_factor(x.mod_n)
  ccall((:nmod_poly_factor_distinct_deg, :libflint), UInt,
          (Ptr{nmod_poly_factor}, Ptr{nmod_poly}, Ptr{Ptr{Int}}),
          &fac, &x, degss)
  res = Dict{Int,nmod_poly}()
  for i in 1:fac.num
    f = parent(x)()
    ccall((:nmod_poly_factor_get_nmod_poly, :libflint), Void,
            (Ptr{nmod_poly}, Ptr{nmod_poly_factor}, Int), &f, &fac, i-1)
    res[degs[i]] = f
  end
  return res 
end  

function factor_shape{T <: RingElem}(x::PolyElem{T})
  res = Dict{Int, Int}()
  square_fac = factor_squarefree(x)
  for (f, i) in square_fac
    discdeg = factor_distinct_deg(f)
    for (j,g) in discdeg
      num = div(degree(g), j)*i
      if haskey(res, j)
        res[j] += num
      else
        res[j] = num
      end
    end
  end
  return res
end  

################################################################################
#
#   Remove
#
################################################################################
#
################################################################################

doc"""
    remove(z::nmod_poly, p::nmod_poly)
> Computes the valuation of $z$ at $p$, that is, the largest $k$ such that
> $p^k$ divides $z$. Additionally, $z/p^k$ is returned as well.
>
> See also `valuation`, which only returns the valuation.
"""
function remove(z::nmod_poly, p::nmod_poly)
   check_parent(z,p)
   z == 0 && error("Not yet implemented")
   z = deepcopy(z)
   v = ccall((:nmod_poly_remove, :libflint), Int,
               (Ptr{nmod_poly}, Ptr{nmod_poly}), &z,  &p)
   return v, z
end

################################################################################
#
#  Speedups for rings over nmod_poly
#
################################################################################

function det(M::GenMat{nmod_poly})
   rows(M) != cols(M) && error("Not a square matrix in det")
   try
      return det_fflu(M)
   catch
      return det_df(M)
   end
end

################################################################################
#
#  Unsafe functions
#
################################################################################

function zero!(x::nmod_poly)
  ccall((:nmod_poly_zero, :libflint), Void, 
                   (Ptr{nmod_poly},), &x)
end

function one!(a::nmod_poly)
  ccall((:nmod_poly_one, :libflint), Void, (Ptr{nmod_poly}, ), &a)
end

function fit!(x::nmod_poly, n::Int)
  ccall((:nmod_poly_fit_length, :libflint), Void, 
                   (Ptr{nmod_poly}, Int), &x, n)
end

function setcoeff!(x::nmod_poly, n::Int, y::UInt)
  ccall((:nmod_poly_set_coeff_ui, :libflint), Void, 
                   (Ptr{nmod_poly}, Int, UInt), &x, n, y)
end

function setcoeff!(x::nmod_poly, n::Int, y::Int)
  ccall((:nmod_poly_set_coeff_ui, :libflint), Void, 
                   (Ptr{nmod_poly}, Int, UInt), &x, n, mod(y, x.mod_n))
end
  
function setcoeff!(x::nmod_poly, n::Int, y::fmpz)
  r = ccall((:fmpz_fdiv_ui, :libflint), UInt, (Ptr{fmpz}, UInt), &y, x.mod_n)
  ccall((:nmod_poly_set_coeff_ui, :libflint), Void, 
                   (Ptr{nmod_poly}, Int, UInt), &x, n, r)
end
  
setcoeff!(x::nmod_poly, n::Int, y::Integer) = setcoeff!(x, n, fmpz(y))
  
function setcoeff!(x::nmod_poly, n::Int, y::GenRes{fmpz})
  setcoeff!(x, n, y.data)
end

function add!(z::nmod_poly, x::nmod_poly, y::nmod_poly)
  ccall((:nmod_poly_add, :libflint), Void, 
          (Ptr{nmod_poly}, Ptr{nmod_poly},  Ptr{nmod_poly}), &z, &x, &y)
  return z        
end

function addeq!(z::nmod_poly, y::nmod_poly)
  ccall((:nmod_poly_add, :libflint), Void, 
          (Ptr{nmod_poly}, Ptr{nmod_poly},  Ptr{nmod_poly}), &z, &z, &y)
  return z        
end

function sub!(z::nmod_poly, x::nmod_poly, y::nmod_poly)
  ccall((:nmod_poly_sub, :libflint), Void, 
          (Ptr{nmod_poly}, Ptr{nmod_poly},  Ptr{nmod_poly}), &z, &x, &y)
  return z        
end

function mul!(z::nmod_poly, x::nmod_poly, y::nmod_poly)
  ccall((:nmod_poly_mul, :libflint), Void, 
          (Ptr{nmod_poly}, Ptr{nmod_poly},  Ptr{nmod_poly}), &z, &x, &y)
  return z        
end

function mul!(z::nmod_poly, x::nmod_poly, y::UInt)
  ccall((:nmod_poly_scalar_mul_nmod, :libflint), Void,
            (Ptr{nmod_poly}, Ptr{nmod_poly}, UInt), &z, &x, y)
  return z
end

################################################################################
#
#  Promotion rules
#
################################################################################

Base.promote_rule{V <: Integer}(::Type{nmod_poly}, ::Type{V}) = nmod_poly

Base.promote_rule(::Type{nmod_poly}, ::Type{fmpz}) = nmod_poly

Base.promote_rule(::Type{nmod_poly}, ::Type{GenRes{fmpz}}) = nmod_poly

###############################################################################
#
#   Polynomial substitution
#
###############################################################################

function (f::nmod_poly)(a::GenRes{fmpz})
   if parent(a) != base_ring(f)
      return subst(f, a)
   end
   return evaluate(f, a)
end

################################################################################
#
#  Parent object call overloads
#
################################################################################

function (R::NmodPolyRing)()
  z = nmod_poly(R.n)
  z.parent = R
  return z
end

function (R::NmodPolyRing)(x::fmpz)
  r = ccall((:fmpz_fdiv_ui, :libflint), UInt, (Ptr{fmpz}, UInt), &x, R.n)
  z = nmod_poly(R.n, r)
  z.parent = R
  return z
end

function (R::NmodPolyRing)(x::UInt)
  z = nmod_poly(R.n, x)
  z.parent = R
  return z
end

function (R::NmodPolyRing)(x::Integer)
  z = nmod_poly(R.n, x)
  z.parent = R
  return z
end

function (R::NmodPolyRing)(x::GenRes{fmpz})
  base_ring(R) != parent(x) && error("Wrong parents")
  z = nmod_poly(R.n, UInt(x.data))
  z.parent = R
  return z
end

function (R::NmodPolyRing)(arr::Array{fmpz, 1})
  z = nmod_poly(R.n, arr)
  z.parent = R
  return z
end

function (R::NmodPolyRing)(arr::Array{UInt, 1})
  z = nmod_poly(R.n, arr)
  z.parent = R
  return z
end

(R::NmodPolyRing){T <: Integer}(arr::Array{T, 1}) = R(map(base_ring(R), arr))

function (R::NmodPolyRing)(arr::Array{GenRes{fmpz}, 1})
  if length(arr) > 0
     (base_ring(R) != parent(arr[1])) && error("Wrong parents")
  end
  z = nmod_poly(R.n, arr)
  z.parent = R
  return z
end

function (R::NmodPolyRing)(x::fmpz_poly)
  z = nmod_poly(R.n, x)
  z.parent = R
  return z
end

################################################################################
#
#  Polynomial ring constructor
#
################################################################################

# see fmpz_mod_poly for constructor<|MERGE_RESOLUTION|>--- conflicted
+++ resolved
@@ -550,11 +550,7 @@
 #
 ################################################################################
 
-<<<<<<< HEAD
-function resultant(x::nmod_poly, y::nmod_poly,  check = true)
-=======
 function resultant(x::nmod_poly, y::nmod_poly,  check::Bool = true)
->>>>>>> cb06daa4
   if check
     check_parent(x,y)
     !is_prime(modulus(x)) && error("Modulus not prime in resultant")
